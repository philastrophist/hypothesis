# This file is part of Hypothesis, which may be found at
# https://github.com/HypothesisWorks/hypothesis/
#
# Copyright the Hypothesis Authors.
# Individual contributors are listed in AUTHORS.rst and the git log.
#
# This Source Code Form is subject to the terms of the Mozilla Public License,
# v. 2.0. If a copy of the MPL was not distributed with this file, You can
# obtain one at https://mozilla.org/MPL/2.0/.

import importlib
import math
import time
from collections import defaultdict
from contextlib import contextmanager
from datetime import timedelta
from enum import Enum
from random import Random, getrandbits
from typing import (
    Any,
    Callable,
    Dict,
    Final,
    FrozenSet,
    Generator,
    List,
    Literal,
    NoReturn,
    Optional,
    Set,
    Tuple,
    Union,
    overload,
)

import attr

from hypothesis import HealthCheck, Phase, Verbosity, settings as Settings
from hypothesis._settings import local_settings
from hypothesis.database import ExampleDatabase
from hypothesis.errors import InvalidArgument, StopTest
from hypothesis.internal.cache import LRUReusedCache
from hypothesis.internal.compat import (
    NotRequired,
    TypeAlias,
    TypedDict,
    ceil,
    int_from_bytes,
    override,
)
from hypothesis.internal.conjecture.data import (
    AVAILABLE_PROVIDERS,
    ConjectureData,
    ConjectureResult,
    DataObserver,
    Example,
    HypothesisProvider,
    InterestingOrigin,
    IRNode,
    Overrun,
    PrimitiveProvider,
    Status,
    _Overrun,
    ir_kwargs_key,
    ir_value_key,
)
from hypothesis.internal.conjecture.datatree import (
    DataTree,
    PreviouslyUnseenBehaviour,
    TreeRecordingObserver,
)
from hypothesis.internal.conjecture.junkdrawer import clamp, ensure_free_stackframes
from hypothesis.internal.conjecture.pareto import NO_SCORE, ParetoFront, ParetoOptimiser
from hypothesis.internal.conjecture.shrinker import Shrinker, sort_key
from hypothesis.internal.healthcheck import fail_health_check
from hypothesis.reporting import base_report, report

MAX_SHRINKS: Final[int] = 500
CACHE_SIZE: Final[int] = 10000
MUTATION_POOL_SIZE: Final[int] = 100
MIN_TEST_CALLS: Final[int] = 10
BUFFER_SIZE: Final[int] = 8 * 1024

# If the shrinking phase takes more than five minutes, abort it early and print
# a warning.   Many CI systems will kill a build after around ten minutes with
# no output, and appearing to hang isn't great for interactive use either -
# showing partially-shrunk examples is better than quitting with no examples!
# (but make it monkeypatchable, for the rare users who need to keep on shrinking)
MAX_SHRINKING_SECONDS: Final[int] = 300

Ls: TypeAlias = List["Ls | int"]


@attr.s
class HealthCheckState:
    valid_examples: int = attr.ib(default=0)
    invalid_examples: int = attr.ib(default=0)
    overrun_examples: int = attr.ib(default=0)
    draw_times: "defaultdict[str, List[float]]" = attr.ib(
        factory=lambda: defaultdict(list)
    )

    @property
    def total_draw_time(self) -> float:
        return math.fsum(sum(self.draw_times.values(), start=[]))

    def timing_report(self) -> str:
        """Return a terminal report describing what was slow."""
        if not self.draw_times:
            return ""
        width = max(len(k[len("generate:") :].strip(": ")) for k in self.draw_times)
        out = [f"\n  {'':^{width}}   count | fraction |    slowest draws (seconds)"]
        args_in_order = sorted(self.draw_times.items(), key=lambda kv: -sum(kv[1]))
        for i, (argname, times) in enumerate(args_in_order):  # pragma: no branch
            # If we have very many unique keys, which can happen due to interactive
            # draws with computed labels, we'll skip uninformative rows.
            if (
                5 <= i < (len(self.draw_times) - 2)
                and math.fsum(times) * 20 < self.total_draw_time
            ):
                out.append(f"  (skipped {len(self.draw_times) - i} rows of fast draws)")
                break
            # Compute the row to report, omitting times <1ms to focus on slow draws
            reprs = [f"{t:>6.3f}," for t in sorted(times)[-5:] if t > 5e-4]
            desc = " ".join((["    -- "] * 5 + reprs)[-5:]).rstrip(",")
            arg = argname[len("generate:") :].strip(": ")  # removeprefix in py3.9
            out.append(
                f"  {arg:^{width}} | {len(times):>4}  | "
                f"{math.fsum(times)/self.total_draw_time:>7.0%}  |  {desc}"
            )
        return "\n".join(out)


class ExitReason(Enum):
    max_examples = "settings.max_examples={s.max_examples}"
    max_iterations = (
        "settings.max_examples={s.max_examples}, "
        "but < 10% of examples satisfied assumptions"
    )
    max_shrinks = f"shrunk example {MAX_SHRINKS} times"
    finished = "nothing left to do"
    flaky = "test was flaky"
    very_slow_shrinking = "shrinking was very slow"

    def describe(self, settings: Settings) -> str:
        return self.value.format(s=settings)


class RunIsComplete(Exception):
    pass


def _get_provider(backend: str) -> Union[type, PrimitiveProvider]:
    mname, cname = AVAILABLE_PROVIDERS[backend].rsplit(".", 1)
    provider_cls = getattr(importlib.import_module(mname), cname)
    if provider_cls.lifetime == "test_function":
        return provider_cls(None)
    elif provider_cls.lifetime == "test_case":
        return provider_cls
    else:
        raise InvalidArgument(
            f"invalid lifetime {provider_cls.lifetime} for provider {provider_cls.__name__}. "
            "Expected one of 'test_function', 'test_case'."
        )


class CallStats(TypedDict):
    status: str
    runtime: float
    drawtime: float
    events: List[str]


PhaseStatistics = TypedDict(
    "PhaseStatistics",
    {
        "duration-seconds": float,
        "test-cases": List[CallStats],
        "distinct-failures": int,
        "shrinks-successful": int,
    },
)
StatisticsDict = TypedDict(
    "StatisticsDict",
    {
        "generate-phase": NotRequired[PhaseStatistics],
        "reuse-phase": NotRequired[PhaseStatistics],
        "shrink-phase": NotRequired[PhaseStatistics],
        "stopped-because": NotRequired[str],
        "targets": NotRequired[Dict[str, float]],
    },
)


class ConjectureRunner:
    def __init__(
        self,
        test_function: Callable[[ConjectureData], None],
        *,
        settings: Optional[Settings] = None,
        random: Optional[Random] = None,
        database_key: Optional[bytes] = None,
        ignore_limits: bool = False,
    ) -> None:
        self._test_function: Callable[[ConjectureData], None] = test_function
        self.settings: Settings = settings or Settings()
        self.shrinks: int = 0
        self.finish_shrinking_deadline: Optional[float] = None
        self.call_count: int = 0
        self.misaligned_count: int = 0
        self.valid_examples: int = 0
        self.random: Random = random or Random(getrandbits(128))
        self.database_key: Optional[bytes] = database_key
        self.ignore_limits: bool = ignore_limits

        # Global dict of per-phase statistics, and a list of per-call stats
        # which transfer to the global dict at the end of each phase.
        self._current_phase: str = "(not a phase)"
        self.statistics: StatisticsDict = {}
        self.stats_per_test_case: List[CallStats] = []

        # At runtime, the keys are only ever type `InterestingOrigin`, but can be `None` during tests.
        self.interesting_examples: Dict[InterestingOrigin, ConjectureResult] = {}
        # We use call_count because there may be few possible valid_examples.
        self.first_bug_found_at: Optional[int] = None
        self.last_bug_found_at: Optional[int] = None

        # At runtime, the keys are only ever type `InterestingOrigin`, but can be `None` during tests.
        self.shrunk_examples: Set[Optional[InterestingOrigin]] = set()

        self.health_check_state: Optional[HealthCheckState] = None

        self.tree: DataTree = DataTree()

        self.provider: Union[type, PrimitiveProvider] = _get_provider(
            self.settings.backend
        )

        self.best_observed_targets: "defaultdict[str, float]" = defaultdict(
            lambda: NO_SCORE
        )
        self.best_examples_of_observed_targets: Dict[str, ConjectureResult] = {}

        # We keep the pareto front in the example database if we have one. This
        # is only marginally useful at present, but speeds up local development
        # because it means that large targets will be quickly surfaced in your
        # testing.
        self.pareto_front: Optional[ParetoFront] = None
        if self.database_key is not None and self.settings.database is not None:
            self.pareto_front = ParetoFront(self.random)
            self.pareto_front.on_evict(self.on_pareto_evict)

        # We want to be able to get the ConjectureData object that results
        # from running a buffer without recalculating, especially during
        # shrinking where we need to know about the structure of the
        # executed test case.
        self.__data_cache = LRUReusedCache(CACHE_SIZE)
        self.__data_cache_ir = LRUReusedCache(CACHE_SIZE)

        self.__pending_call_explanation: Optional[str] = None
        self._switch_to_hypothesis_provider: bool = False

    def explain_next_call_as(self, explanation: str) -> None:
        self.__pending_call_explanation = explanation

    def clear_call_explanation(self) -> None:
        self.__pending_call_explanation = None

    @contextmanager
    def _log_phase_statistics(
        self, phase: Literal["reuse", "generate", "shrink"]
    ) -> Generator[None, None, None]:
        self.stats_per_test_case.clear()
        start_time = time.perf_counter()
        try:
            self._current_phase = phase
            yield
        finally:
            # We ignore the mypy type error here. Because `phase` is a string literal and "-phase" is a string literal
            # as well, the concatenation will always be valid key in the dictionary.
            self.statistics[phase + "-phase"] = {  # type: ignore
                "duration-seconds": time.perf_counter() - start_time,
                "test-cases": list(self.stats_per_test_case),
                "distinct-failures": len(self.interesting_examples),
                "shrinks-successful": self.shrinks,
            }

    @property
    def should_optimise(self) -> bool:
        return Phase.target in self.settings.phases

    def __tree_is_exhausted(self) -> bool:
        return self.tree.is_exhausted and self.settings.backend == "hypothesis"

    def __stoppable_test_function(self, data: ConjectureData) -> None:
        """Run ``self._test_function``, but convert a ``StopTest`` exception
        into a normal return and avoid raising Flaky for RecursionErrors.
        """
        # We ensure that the test has this much stack space remaining, no
        # matter the size of the stack when called, to de-flake RecursionErrors
        # (#2494, #3671).
        with ensure_free_stackframes():
            try:
                self._test_function(data)
            except StopTest as e:
                if e.testcounter == data.testcounter:
                    # This StopTest has successfully stopped its test, and can now
                    # be discarded.
                    pass
                else:
                    # This StopTest was raised by a different ConjectureData. We
                    # need to re-raise it so that it will eventually reach the
                    # correct engine.
                    raise

    def _cache_key_ir(
        self,
        *,
        nodes: Optional[List[IRNode]] = None,
        data: Union[ConjectureData, ConjectureResult, None] = None,
    ) -> Tuple[Tuple[Any, ...], ...]:
        assert (nodes is not None) ^ (data is not None)
        extension = []
        if data is not None:
            nodes = data.examples.ir_tree_nodes
            if data.invalid_at is not None:
                # if we're invalid then we should have at least one node left (the invalid one).
                assert isinstance(data, ConjectureData)
                assert data.ir_tree_nodes is not None
                assert data._node_index < len(data.ir_tree_nodes)
                extension = [data.ir_tree_nodes[data._node_index]]
        assert nodes is not None

        # intentionally drop was_forced from equality here, because the was_forced
        # of node prefixes on ConjectureData has no impact on that data's result
        return tuple(
            (
                node.ir_type,
                ir_value_key(node.ir_type, node.value),
                ir_kwargs_key(node.ir_type, node.kwargs),
            )
            for node in nodes + extension
        )

    def _cache(self, data: Union[ConjectureData, ConjectureResult]) -> None:
        result = data.as_result()
        # when we shrink, we try out of bounds things, which can lead to the same
        # data.buffer having multiple outcomes. eg data.buffer=b'' is Status.OVERRUN
        # in normal circumstances, but a data with
        # ir_nodes=[integer -5 {min_value: 0, max_value: 10}] will also have
        # data.buffer=b'' but will be Status.INVALID instead. We do not want to
        # change the cached value to INVALID in this case.
        #
        # We handle this specially for the ir cache by keying off the misaligned node
        # as well, but we cannot do the same for buffers as we do not know ahead of
        # time what buffer a node maps to. I think it's largely fine that we don't
        # write to the buffer cache here as we move more things to the ir cache.
        if data.invalid_at is None:
            self.__data_cache[data.buffer] = result
        key = self._cache_key_ir(data=data)
        self.__data_cache_ir[key] = result

    def cached_test_function_ir(
        self, nodes: List[IRNode]
    ) -> Union[ConjectureResult, _Overrun]:
        key = self._cache_key_ir(nodes=nodes)
        try:
            return self.__data_cache_ir[key]
        except KeyError:
            pass

        try:
            trial_data = self.new_conjecture_data_ir(nodes)
            self.tree.simulate_test_function(trial_data)
        except PreviouslyUnseenBehaviour:
            pass
        else:
            trial_data.freeze()
            key = self._cache_key_ir(data=trial_data)
            try:
                return self.__data_cache_ir[key]
            except KeyError:
                pass

        data = self.new_conjecture_data_ir(nodes)
        # note that calling test_function caches `data` for us, for both an ir
        # tree key and a buffer key.
        self.test_function(data)
        return data.as_result()

    def test_function(self, data: ConjectureData) -> None:
        if self.__pending_call_explanation is not None:
            self.debug(self.__pending_call_explanation)
            self.__pending_call_explanation = None

        self.call_count += 1

        interrupted = False
        try:
            self.__stoppable_test_function(data)
        except KeyboardInterrupt:
            interrupted = True
            raise
        except BaseException:
            self.save_buffer(data.buffer)
            raise
        finally:
            # No branch, because if we're interrupted we always raise
            # the KeyboardInterrupt, never continue to the code below.
            if not interrupted:  # pragma: no branch
                data.freeze()
                call_stats: CallStats = {
                    "status": data.status.name.lower(),
                    "runtime": data.finish_time - data.start_time,
                    "drawtime": math.fsum(data.draw_times.values()),
                    "events": sorted(
                        k if v == "" else f"{k}: {v}" for k, v in data.events.items()
                    ),
                }
                self.stats_per_test_case.append(call_stats)
                self._cache(data)
<<<<<<< HEAD
                if data.invalid_at is not None:
=======
                if data.invalid_at is not None:  # pragma: no branch # coverage bug?
>>>>>>> 66d84b50
                    self.misaligned_count += 1

        self.debug_data(data)

        if (
            data.target_observations
            and self.pareto_front is not None
            and self.pareto_front.add(data.as_result())
        ):
            self.save_buffer(data.buffer, sub_key=b"pareto")

        assert len(data.buffer) <= BUFFER_SIZE

        if data.status >= Status.VALID:
            for k, v in data.target_observations.items():
                self.best_observed_targets[k] = max(self.best_observed_targets[k], v)

                if k not in self.best_examples_of_observed_targets:
                    data_as_result = data.as_result()
                    assert not isinstance(data_as_result, _Overrun)
                    self.best_examples_of_observed_targets[k] = data_as_result
                    continue

                existing_example = self.best_examples_of_observed_targets[k]
                existing_score = existing_example.target_observations[k]

                if v < existing_score:
                    continue

                if v > existing_score or sort_key(data.buffer) < sort_key(
                    existing_example.buffer
                ):
                    data_as_result = data.as_result()
                    assert not isinstance(data_as_result, _Overrun)
                    self.best_examples_of_observed_targets[k] = data_as_result

        if data.status == Status.VALID:
            self.valid_examples += 1

        if data.status == Status.INTERESTING:
            if self.settings.backend != "hypothesis":
                for node in data.examples.ir_tree_nodes:
                    value = data.provider.post_test_case_hook(node.value)
                    # require providers to return something valid here.
                    assert (
                        value is not None
                    ), "providers must return a non-null value from post_test_case_hook"
                    node.value = value

                # drive the ir tree through the test function to convert it
                # to a buffer
                data = ConjectureData.for_ir_tree(data.examples.ir_tree_nodes)
                self.__stoppable_test_function(data)
                self._cache(data)

            key = data.interesting_origin
            changed = False
            try:
                existing = self.interesting_examples[key]  # type: ignore
            except KeyError:
                changed = True
                self.last_bug_found_at = self.call_count
                if self.first_bug_found_at is None:
                    self.first_bug_found_at = self.call_count
            else:
                if sort_key(data.buffer) < sort_key(existing.buffer):
                    self.shrinks += 1
                    self.downgrade_buffer(existing.buffer)
                    self.__data_cache.unpin(existing.buffer)
                    changed = True

            if changed:
                self.save_buffer(data.buffer)
                self.interesting_examples[key] = data.as_result()  # type: ignore
                self.__data_cache.pin(data.buffer)
                self.shrunk_examples.discard(key)

            if self.shrinks >= MAX_SHRINKS:
                self.exit_with(ExitReason.max_shrinks)

        if (
            not self.ignore_limits
            and self.finish_shrinking_deadline is not None
            and self.finish_shrinking_deadline < time.perf_counter()
        ):
            # See https://github.com/HypothesisWorks/hypothesis/issues/2340
            report(
                "WARNING: Hypothesis has spent more than five minutes working to shrink"
                " a failing example, and stopped because it is making very slow"
                " progress.  When you re-run your tests, shrinking will resume and may"
                " take this long before aborting again.\nPLEASE REPORT THIS if you can"
                " provide a reproducing example, so that we can improve shrinking"
                " performance for everyone."
            )
            self.exit_with(ExitReason.very_slow_shrinking)

        if not self.interesting_examples:
            # Note that this logic is reproduced to end the generation phase when
            # we have interesting examples.  Update that too if you change this!
            # (The doubled implementation is because here we exit the engine entirely,
            #  while in the other case below we just want to move on to shrinking.)
            if self.valid_examples >= self.settings.max_examples:
                self.exit_with(ExitReason.max_examples)
            if self.call_count >= max(
                self.settings.max_examples * 10,
                # We have a high-ish default max iterations, so that tests
                # don't become flaky when max_examples is too low.
                1000,
            ):
                self.exit_with(ExitReason.max_iterations)

        if self.__tree_is_exhausted():
            self.exit_with(ExitReason.finished)

        self.record_for_health_check(data)

    def on_pareto_evict(self, data: ConjectureData) -> None:
        self.settings.database.delete(self.pareto_key, data.buffer)

    def generate_novel_prefix(self) -> bytes:
        """Uses the tree to proactively generate a starting sequence of bytes
        that we haven't explored yet for this test.

        When this method is called, we assume that there must be at
        least one novel prefix left to find. If there were not, then the
        test run should have already stopped due to tree exhaustion.
        """
        return self.tree.generate_novel_prefix(self.random)

    def record_for_health_check(self, data: ConjectureData) -> None:
        # Once we've actually found a bug, there's no point in trying to run
        # health checks - they'll just mask the actually important information.
        if data.status == Status.INTERESTING:
            self.health_check_state = None

        state = self.health_check_state

        if state is None:
            return

        for k, v in data.draw_times.items():
            state.draw_times[k].append(v)

        if data.status == Status.VALID:
            state.valid_examples += 1
        elif data.status == Status.INVALID:
            state.invalid_examples += 1
        else:
            assert data.status == Status.OVERRUN
            state.overrun_examples += 1

        max_valid_draws = 10
        max_invalid_draws = 50
        max_overrun_draws = 20

        assert state.valid_examples <= max_valid_draws

        if state.valid_examples == max_valid_draws:
            self.health_check_state = None
            return

        if state.overrun_examples == max_overrun_draws:
            fail_health_check(
                self.settings,
                "Examples routinely exceeded the max allowable size. "
                f"({state.overrun_examples} examples overran while generating "
                f"{state.valid_examples} valid ones). Generating examples this large "
                "will usually lead to bad results. You could try setting max_size "
                "parameters on your collections and turning max_leaves down on "
                "recursive() calls.",
                HealthCheck.data_too_large,
            )
        if state.invalid_examples == max_invalid_draws:
            fail_health_check(
                self.settings,
                "It looks like your strategy is filtering out a lot of data. Health "
                f"check found {state.invalid_examples} filtered examples but only "
                f"{state.valid_examples} good ones. This will make your tests much "
                "slower, and also will probably distort the data generation quite a "
                "lot. You should adapt your strategy to filter less. This can also "
                "be caused by a low max_leaves parameter in recursive() calls",
                HealthCheck.filter_too_much,
            )

        draw_time = state.total_draw_time

        # Allow at least the greater of one second or 5x the deadline.  If deadline
        # is None, allow 30s - the user can disable the healthcheck too if desired.
        draw_time_limit = 5 * (self.settings.deadline or timedelta(seconds=6))
        if draw_time > max(1.0, draw_time_limit.total_seconds()):
            fail_health_check(
                self.settings,
                "Data generation is extremely slow: Only produced "
                f"{state.valid_examples} valid examples in {draw_time:.2f} seconds "
                f"({state.invalid_examples} invalid ones and {state.overrun_examples} "
                "exceeded maximum size). Try decreasing size of the data you're "
                "generating (with e.g. max_size or max_leaves parameters)."
                + state.timing_report(),
                HealthCheck.too_slow,
            )

    def save_buffer(
        self, buffer: Union[bytes, bytearray], sub_key: Optional[bytes] = None
    ) -> None:
        if self.settings.database is not None:
            key = self.sub_key(sub_key)
            if key is None:
                return
            self.settings.database.save(key, bytes(buffer))

    def downgrade_buffer(self, buffer: Union[bytes, bytearray]) -> None:
        if self.settings.database is not None and self.database_key is not None:
            self.settings.database.move(self.database_key, self.secondary_key, buffer)

    def sub_key(self, sub_key: Optional[bytes]) -> Optional[bytes]:
        if self.database_key is None:
            return None
        if sub_key is None:
            return self.database_key
        return b".".join((self.database_key, sub_key))

    @property
    def secondary_key(self) -> Optional[bytes]:
        return self.sub_key(b"secondary")

    @property
    def pareto_key(self) -> Optional[bytes]:
        return self.sub_key(b"pareto")

    def debug(self, message: str) -> None:
        if self.settings.verbosity >= Verbosity.debug:
            base_report(message)

    @property
    def report_debug_info(self) -> bool:
        return self.settings.verbosity >= Verbosity.debug

    def debug_data(self, data: Union[ConjectureData, ConjectureResult]) -> None:
        if not self.report_debug_info:
            return

        stack: List[Ls] = [[]]

        def go(ex: Example) -> None:
            if ex.length == 0:
                return
            if len(ex.children) == 0:
                stack[-1].append(int_from_bytes(data.buffer[ex.start : ex.end]))
            else:
                node: Ls = []
                stack.append(node)

                for v in ex.children:
                    go(v)
                stack.pop()
                if len(node) == 1:
                    stack[-1].extend(node)
                else:
                    stack[-1].append(node)

        go(data.examples[0])
        assert len(stack) == 1

        status = repr(data.status)

        if data.status == Status.INTERESTING:
            status = f"{status} ({data.interesting_origin!r})"

        self.debug(f"{data.index} bytes {stack[0]!r} -> {status}, {data.output}")

    def run(self) -> None:
        with local_settings(self.settings):
            try:
                self._run()
            except RunIsComplete:
                pass
            for v in self.interesting_examples.values():
                self.debug_data(v)
            self.debug(
                "Run complete after %d examples (%d valid) and %d shrinks"
                % (self.call_count, self.valid_examples, self.shrinks)
            )

    @property
    def database(self) -> Optional[ExampleDatabase]:
        if self.database_key is None:
            return None
        return self.settings.database

    def has_existing_examples(self) -> bool:
        return self.database is not None and Phase.reuse in self.settings.phases

    def reuse_existing_examples(self) -> None:
        """If appropriate (we have a database and have been told to use it),
        try to reload existing examples from the database.

        If there are a lot we don't try all of them. We always try the
        smallest example in the database (which is guaranteed to be the
        last failure) and the largest (which is usually the seed example
        which the last failure came from but we don't enforce that). We
        then take a random sampling of the remainder and try those. Any
        examples that are no longer interesting are cleared out.
        """
        if self.has_existing_examples():
            self.debug("Reusing examples from database")
            # We have to do some careful juggling here. We have two database
            # corpora: The primary and secondary. The primary corpus is a
            # small set of minimized examples each of which has at one point
            # demonstrated a distinct bug. We want to retry all of these.

            # We also have a secondary corpus of examples that have at some
            # point demonstrated interestingness (currently only ones that
            # were previously non-minimal examples of a bug, but this will
            # likely expand in future). These are a good source of potentially
            # interesting examples, but there are a lot of them, so we down
            # sample the secondary corpus to a more manageable size.

            corpus = sorted(
                self.settings.database.fetch(self.database_key), key=sort_key
            )
            factor = 0.1 if (Phase.generate in self.settings.phases) else 1
            desired_size = max(2, ceil(factor * self.settings.max_examples))

            if len(corpus) < desired_size:
                extra_corpus = list(self.settings.database.fetch(self.secondary_key))

                shortfall = desired_size - len(corpus)

                if len(extra_corpus) <= shortfall:
                    extra = extra_corpus
                else:
                    extra = self.random.sample(extra_corpus, shortfall)
                extra.sort(key=sort_key)
                corpus.extend(extra)

            for existing in corpus:
                data = self.cached_test_function(existing, extend=BUFFER_SIZE)
                if data.status != Status.INTERESTING:
                    self.settings.database.delete(self.database_key, existing)
                    self.settings.database.delete(self.secondary_key, existing)

            # Because self.database is not None (because self.has_existing_examples())
            # and self.database_key is not None (because we fetched using it above),
            # we can guarantee self.pareto_front is not None
            assert self.pareto_front is not None

            # If we've not found any interesting examples so far we try some of
            # the pareto front from the last run.
            if len(corpus) < desired_size and not self.interesting_examples:
                desired_extra = desired_size - len(corpus)
                pareto_corpus = list(self.settings.database.fetch(self.pareto_key))
                if len(pareto_corpus) > desired_extra:
                    pareto_corpus = self.random.sample(pareto_corpus, desired_extra)
                pareto_corpus.sort(key=sort_key)

                for existing in pareto_corpus:
                    data = self.cached_test_function(existing, extend=BUFFER_SIZE)
                    if data not in self.pareto_front:
                        self.settings.database.delete(self.pareto_key, existing)
                    if data.status == Status.INTERESTING:
                        break

    def exit_with(self, reason: ExitReason) -> None:
        if self.ignore_limits:
            return
        self.statistics["stopped-because"] = reason.describe(self.settings)
        if self.best_observed_targets:
            self.statistics["targets"] = dict(self.best_observed_targets)
        self.debug(f"exit_with({reason.name})")
        self.exit_reason = reason
        raise RunIsComplete

    def should_generate_more(self) -> bool:
        # End the generation phase where we would have ended it if no bugs had
        # been found.  This reproduces the exit logic in `self.test_function`,
        # but with the important distinction that this clause will move on to
        # the shrinking phase having found one or more bugs, while the other
        # will exit having found zero bugs.
        if self.valid_examples >= self.settings.max_examples or self.call_count >= max(
            self.settings.max_examples * 10, 1000
        ):  # pragma: no cover
            return False

        # If we haven't found a bug, keep looking - if we hit any limits on
        # the number of tests to run that will raise an exception and stop
        # the run.
        if not self.interesting_examples:
            return True
        # Users who disable shrinking probably want to exit as fast as possible.
        # If we've found a bug and won't report more than one, stop looking.
        elif (
            Phase.shrink not in self.settings.phases
            or not self.settings.report_multiple_bugs
        ):
            return False
        assert isinstance(self.first_bug_found_at, int)
        assert isinstance(self.last_bug_found_at, int)
        assert self.first_bug_found_at <= self.last_bug_found_at <= self.call_count
        # Otherwise, keep searching for between ten and 'a heuristic' calls.
        # We cap 'calls after first bug' so errors are reported reasonably
        # soon even for tests that are allowed to run for a very long time,
        # or sooner if the latest half of our test effort has been fruitless.
        return self.call_count < MIN_TEST_CALLS or self.call_count < min(
            self.first_bug_found_at + 1000, self.last_bug_found_at * 2
        )

    def generate_new_examples(self) -> None:
        if Phase.generate not in self.settings.phases:
            return
        if self.interesting_examples:
            # The example database has failing examples from a previous run,
            # so we'd rather report that they're still failing ASAP than take
            # the time to look for additional failures.
            return

        self.debug("Generating new examples")

        assert self.should_generate_more()
        zero_data = self.cached_test_function(bytes(BUFFER_SIZE))
        if zero_data.status > Status.OVERRUN:
            assert isinstance(zero_data, ConjectureResult)
            self.__data_cache.pin(zero_data.buffer)

        if zero_data.status == Status.OVERRUN or (
            zero_data.status == Status.VALID
            and isinstance(zero_data, ConjectureResult)
            and len(zero_data.buffer) * 2 > BUFFER_SIZE
        ):
            fail_health_check(
                self.settings,
                "The smallest natural example for your test is extremely "
                "large. This makes it difficult for Hypothesis to generate "
                "good examples, especially when trying to reduce failing ones "
                "at the end. Consider reducing the size of your data if it is "
                "of a fixed size. You could also fix this by improving how "
                "your data shrinks (see https://hypothesis.readthedocs.io/en/"
                "latest/data.html#shrinking for details), or by introducing "
                "default values inside your strategy. e.g. could you replace "
                "some arguments with their defaults by using "
                "one_of(none(), some_complex_strategy)?",
                HealthCheck.large_base_example,
            )

        self.health_check_state = HealthCheckState()

        # We attempt to use the size of the minimal generated test case starting
        # from a given novel prefix as a guideline to generate smaller test
        # cases for an initial period, by restriscting ourselves to test cases
        # that are not much larger than it.
        #
        # Calculating the actual minimal generated test case is hard, so we
        # take a best guess that zero extending a prefix produces the minimal
        # test case starting with that prefix (this is true for our built in
        # strategies). This is only a reasonable thing to do if the resulting
        # test case is valid. If we regularly run into situations where it is
        # not valid then this strategy is a waste of time, so we want to
        # abandon it early. In order to do this we track how many times in a
        # row it has failed to work, and abort small test case generation when
        # it has failed too many times in a row.
        consecutive_zero_extend_is_invalid = 0

        # We control growth during initial example generation, for two
        # reasons:
        #
        # * It gives us an opportunity to find small examples early, which
        #   gives us a fast path for easy to find bugs.
        # * It avoids low probability events where we might end up
        #   generating very large examples during health checks, which
        #   on slower machines can trigger HealthCheck.too_slow.
        #
        # The heuristic we use is that we attempt to estimate the smallest
        # extension of this prefix, and limit the size to no more than
        # an order of magnitude larger than that. If we fail to estimate
        # the size accurately, we skip over this prefix and try again.
        #
        # We need to tune the example size based on the initial prefix,
        # because any fixed size might be too small, and any size based
        # on the strategy in general can fall afoul of strategies that
        # have very different sizes for different prefixes.
        small_example_cap = clamp(10, self.settings.max_examples // 10, 50)

        optimise_at = max(self.settings.max_examples // 2, small_example_cap + 1)
        ran_optimisations = False

        while self.should_generate_more():
            # Unfortunately generate_novel_prefix still operates in terms of
            # a buffer and uses HypothesisProvider as its backing provider,
            # not whatever is specified by the backend. We can improve this
            # once more things are on the ir.
            if self.settings.backend != "hypothesis":
                data = self.new_conjecture_data(prefix=b"", max_length=BUFFER_SIZE)
                self.test_function(data)
                continue

            self._current_phase = "generate"
            prefix = self.generate_novel_prefix()
            assert len(prefix) <= BUFFER_SIZE
            if (
                self.valid_examples <= small_example_cap
                and self.call_count <= 5 * small_example_cap
                and not self.interesting_examples
                and consecutive_zero_extend_is_invalid < 5
            ):
                minimal_example = self.cached_test_function(
                    prefix + bytes(BUFFER_SIZE - len(prefix))
                )

                if minimal_example.status < Status.VALID:
                    consecutive_zero_extend_is_invalid += 1
                    continue
                # Because the Status code is greater than Status.VALID, it cannot be
                # Status.OVERRUN, which guarantees that the minimal_example is a
                # ConjectureResult object.
                assert isinstance(minimal_example, ConjectureResult)

                consecutive_zero_extend_is_invalid = 0

                minimal_extension = len(minimal_example.buffer) - len(prefix)

                max_length = min(len(prefix) + minimal_extension * 10, BUFFER_SIZE)

                # We could end up in a situation where even though the prefix was
                # novel when we generated it, because we've now tried zero extending
                # it not all possible continuations of it will be novel. In order to
                # avoid making redundant test calls, we rerun it in simulation mode
                # first. If this has a predictable result, then we don't bother
                # running the test function for real here. If however we encounter
                # some novel behaviour, we try again with the real test function,
                # starting from the new novel prefix that has discovered.

                trial_data = self.new_conjecture_data(
                    prefix=prefix, max_length=max_length
                )
                try:
                    self.tree.simulate_test_function(trial_data)
                    continue
                except PreviouslyUnseenBehaviour:
                    pass

                # If the simulation entered part of the tree that has been killed,
                # we don't want to run this.
                assert isinstance(trial_data.observer, TreeRecordingObserver)
                if trial_data.observer.killed:
                    continue

                # We might have hit the cap on number of examples we should
                # run when calculating the minimal example.
                if not self.should_generate_more():
                    break

                prefix = trial_data.buffer
            else:
                max_length = BUFFER_SIZE

            data = self.new_conjecture_data(prefix=prefix, max_length=max_length)

            self.test_function(data)

            if (
                data.status == Status.OVERRUN
                and max_length < BUFFER_SIZE
                and "invalid because" not in data.events
            ):
                data.events["invalid because"] = (
                    "reduced max size for early examples (avoids flaky health checks)"
                )

            self.generate_mutations_from(data)

            # Although the optimisations are logically a distinct phase, we
            # actually normally run them as part of example generation. The
            # reason for this is that we cannot guarantee that optimisation
            # actually exhausts our budget: It might finish running and we
            # discover that actually we still could run a bunch more test cases
            # if we want.
            if (
                self.valid_examples >= max(small_example_cap, optimise_at)
                and not ran_optimisations
            ):
                ran_optimisations = True
                self._current_phase = "target"
                self.optimise_targets()

    def generate_mutations_from(
        self, data: Union[ConjectureData, ConjectureResult]
    ) -> None:
        # A thing that is often useful but rarely happens by accident is
        # to generate the same value at multiple different points in the
        # test case.
        #
        # Rather than make this the responsibility of individual strategies
        # we implement a small mutator that just takes parts of the test
        # case with the same label and tries replacing one of them with a
        # copy of the other and tries running it. If we've made a good
        # guess about what to put where, this will run a similar generated
        # test case with more duplication.
        if (
            # An OVERRUN doesn't have enough information about the test
            # case to mutate, so we just skip those.
            data.status >= Status.INVALID
            # This has a tendency to trigger some weird edge cases during
            # generation so we don't let it run until we're done with the
            # health checks.
            and self.health_check_state is None
        ):
            initial_calls = self.call_count
            failed_mutations = 0

            while (
                self.should_generate_more()
                # We implement fairly conservative checks for how long we
                # we should run mutation for, as it's generally not obvious
                # how helpful it is for any given test case.
                and self.call_count <= initial_calls + 5
                and failed_mutations <= 5
            ):
                groups = data.examples.mutator_groups
                if not groups:
                    break

                group = self.random.choice(groups)

                ex1, ex2 = (
                    data.examples[i] for i in sorted(self.random.sample(group, 2))
                )
                assert ex1.end <= ex2.start

                e = self.random.choice([ex1, ex2])
                replacement = data.buffer[e.start : e.end]

                try:
                    # We attempt to replace both the examples with
                    # whichever choice we made. Note that this might end
                    # up messing up and getting the example boundaries
                    # wrong - labels matching are only a best guess as to
                    # whether the two are equivalent - but it doesn't
                    # really matter. It may not achieve the desired result,
                    # but it's still a perfectly acceptable choice sequence
                    # to try.
                    new_data = self.cached_test_function(
                        data.buffer[: ex1.start]
                        + replacement
                        + data.buffer[ex1.end : ex2.start]
                        + replacement
                        + data.buffer[ex2.end :],
                        # We set error_on_discard so that we don't end up
                        # entering parts of the tree we consider redundant
                        # and not worth exploring.
                        error_on_discard=True,
                        extend=BUFFER_SIZE,
                    )
                except ContainsDiscard:
                    failed_mutations += 1
                    continue

                if new_data is Overrun:
                    failed_mutations += 1  # pragma: no cover # annoying case
                else:
                    assert isinstance(new_data, ConjectureResult)
                    if (
                        new_data.status >= data.status
                        and data.buffer != new_data.buffer
                        and all(
                            k in new_data.target_observations
                            and new_data.target_observations[k] >= v
                            for k, v in data.target_observations.items()
                        )
                    ):
                        data = new_data
                        failed_mutations = 0
                    else:
                        failed_mutations += 1

    def optimise_targets(self) -> None:
        """If any target observations have been made, attempt to optimise them
        all."""
        if not self.should_optimise:
            return
        from hypothesis.internal.conjecture.optimiser import Optimiser

        # We want to avoid running the optimiser for too long in case we hit
        # an unbounded target score. We start this off fairly conservatively
        # in case interesting examples are easy to find and then ramp it up
        # on an exponential schedule so we don't hamper the optimiser too much
        # if it needs a long time to find good enough improvements.
        max_improvements = 10
        while True:
            prev_calls = self.call_count

            any_improvements = False

            for target, data in list(self.best_examples_of_observed_targets.items()):
                optimiser = Optimiser(
                    self, data, target, max_improvements=max_improvements
                )
                optimiser.run()
                if optimiser.improvements > 0:
                    any_improvements = True

            if self.interesting_examples:
                break

            max_improvements *= 2

            if any_improvements:
                continue

            if self.best_observed_targets:
                self.pareto_optimise()

            if prev_calls == self.call_count:
                break

    def pareto_optimise(self) -> None:
        if self.pareto_front is not None:
            ParetoOptimiser(self).run()

    def _run(self) -> None:
        # have to use the primitive provider to interpret database bits...
        self._switch_to_hypothesis_provider = True
        with self._log_phase_statistics("reuse"):
            self.reuse_existing_examples()
        # ...but we should use the supplied provider when generating...
        self._switch_to_hypothesis_provider = False
        with self._log_phase_statistics("generate"):
            self.generate_new_examples()
            # We normally run the targeting phase mixed in with the generate phase,
            # but if we've been asked to run it but not generation then we have to
            # run it explicitly on its own here.
            if Phase.generate not in self.settings.phases:
                self._current_phase = "target"
                self.optimise_targets()
        # ...and back to the primitive provider when shrinking.
        self._switch_to_hypothesis_provider = True
        with self._log_phase_statistics("shrink"):
            self.shrink_interesting_examples()
        self.exit_with(ExitReason.finished)

    def new_conjecture_data_ir(
        self,
        ir_tree_prefix: List[IRNode],
        *,
        observer: Optional[DataObserver] = None,
    ) -> ConjectureData:
        provider = (
            HypothesisProvider if self._switch_to_hypothesis_provider else self.provider
        )
        observer = observer or self.tree.new_observer()
        if self.settings.backend != "hypothesis":
            observer = DataObserver()

        return ConjectureData.for_ir_tree(
            ir_tree_prefix, observer=observer, provider=provider
        )

    def new_conjecture_data(
        self,
        prefix: Union[bytes, bytearray],
        max_length: int = BUFFER_SIZE,
        observer: Optional[DataObserver] = None,
    ) -> ConjectureData:
        provider = (
            HypothesisProvider if self._switch_to_hypothesis_provider else self.provider
        )
        observer = observer or self.tree.new_observer()
        if self.settings.backend != "hypothesis":
            observer = DataObserver()

        return ConjectureData(
            prefix=prefix,
            max_length=max_length,
            random=self.random,
            observer=observer,
            provider=provider,
        )

    def new_conjecture_data_for_buffer(
        self, buffer: Union[bytes, bytearray]
    ) -> ConjectureData:
        return self.new_conjecture_data(buffer, max_length=len(buffer))

    def shrink_interesting_examples(self) -> None:
        """If we've found interesting examples, try to replace each of them
        with a minimal interesting example with the same interesting_origin.

        We may find one or more examples with a new interesting_origin
        during the shrink process. If so we shrink these too.
        """
        if Phase.shrink not in self.settings.phases or not self.interesting_examples:
            return

        self.debug("Shrinking interesting examples")
        self.finish_shrinking_deadline = time.perf_counter() + MAX_SHRINKING_SECONDS

        for prev_data in sorted(
            self.interesting_examples.values(), key=lambda d: sort_key(d.buffer)
        ):
            assert prev_data.status == Status.INTERESTING
            data = self.new_conjecture_data_for_buffer(prev_data.buffer)
            self.test_function(data)
            if data.status != Status.INTERESTING:
                self.exit_with(ExitReason.flaky)

        self.clear_secondary_key()

        while len(self.shrunk_examples) < len(self.interesting_examples):
            target, example = min(
                (
                    (k, v)
                    for k, v in self.interesting_examples.items()
                    if k not in self.shrunk_examples
                ),
                key=lambda kv: (sort_key(kv[1].buffer), sort_key(repr(kv[0]))),
            )
            self.debug(f"Shrinking {target!r}")

            if not self.settings.report_multiple_bugs:
                # If multi-bug reporting is disabled, we shrink our currently-minimal
                # failure, allowing 'slips' to any bug with a smaller minimal example.
                self.shrink(example, lambda d: d.status == Status.INTERESTING)
                return

            def predicate(d: ConjectureData) -> bool:
                if d.status < Status.INTERESTING:
                    return False
                return d.interesting_origin == target

            self.shrink(example, predicate)

            self.shrunk_examples.add(target)

    def clear_secondary_key(self) -> None:
        if self.has_existing_examples():
            # If we have any smaller examples in the secondary corpus, now is
            # a good time to try them to see if they work as shrinks. They
            # probably won't, but it's worth a shot and gives us a good
            # opportunity to clear out the database.

            # It's not worth trying the primary corpus because we already
            # tried all of those in the initial phase.
            corpus = sorted(
                self.settings.database.fetch(self.secondary_key), key=sort_key
            )
            for c in corpus:
                primary = {v.buffer for v in self.interesting_examples.values()}

                cap = max(map(sort_key, primary))

                if sort_key(c) > cap:
                    break
                else:
                    self.cached_test_function(c)
                    # We unconditionally remove c from the secondary key as it
                    # is either now primary or worse than our primary example
                    # of this reason for interestingness.
                    self.settings.database.delete(self.secondary_key, c)

    def shrink(
        self,
        example: Union[ConjectureData, ConjectureResult],
        predicate: Optional[Callable[[ConjectureData], bool]] = None,
        allow_transition: Optional[
            Callable[[Union[ConjectureData, ConjectureResult], ConjectureData], bool]
        ] = None,
    ) -> Union[ConjectureData, ConjectureResult]:
        s = self.new_shrinker(example, predicate, allow_transition)
        s.shrink()
        return s.shrink_target

    def new_shrinker(
        self,
        example: Union[ConjectureData, ConjectureResult],
        predicate: Optional[Callable[[ConjectureData], bool]] = None,
        allow_transition: Optional[
            Callable[[Union[ConjectureData, ConjectureResult], ConjectureData], bool]
        ] = None,
    ) -> Shrinker:
        return Shrinker(
            self,
            example,
            predicate,
            allow_transition=allow_transition,
            explain=Phase.explain in self.settings.phases,
            in_target_phase=self._current_phase == "target",
        )

    def cached_test_function(
        self,
        buffer: Union[bytes, bytearray],
        *,
        error_on_discard: bool = False,
        extend: int = 0,
    ) -> Union[ConjectureResult, _Overrun]:
        """Checks the tree to see if we've tested this buffer, and returns the
        previous result if we have.

        Otherwise we call through to ``test_function``, and return a
        fresh result.

        If ``error_on_discard`` is set to True this will raise ``ContainsDiscard``
        in preference to running the actual test function. This is to allow us
        to skip test cases we expect to be redundant in some cases. Note that
        it may be the case that we don't raise ``ContainsDiscard`` even if the
        result has discards if we cannot determine from previous runs whether
        it will have a discard.
        """
        buffer = bytes(buffer)[:BUFFER_SIZE]

        max_length = min(BUFFER_SIZE, len(buffer) + extend)

        @overload
        def check_result(result: _Overrun) -> _Overrun: ...
        @overload
        def check_result(result: ConjectureResult) -> ConjectureResult: ...
        def check_result(
            result: Union[_Overrun, ConjectureResult],
        ) -> Union[_Overrun, ConjectureResult]:
            assert result is Overrun or (
                isinstance(result, ConjectureResult) and result.status != Status.OVERRUN
            )
            return result

        try:
            cached = check_result(self.__data_cache[buffer])
            if cached.status > Status.OVERRUN or extend == 0:
                return cached
        except KeyError:
            pass

        observer: DataObserver
        if error_on_discard:

            class DiscardObserver(DataObserver):
                @override
                def kill_branch(self) -> NoReturn:
                    raise ContainsDiscard

            observer = DiscardObserver()
        else:
            observer = DataObserver()

        dummy_data = self.new_conjecture_data(
            prefix=buffer, max_length=max_length, observer=observer
        )

        if self.settings.backend == "hypothesis":
            try:
                self.tree.simulate_test_function(dummy_data)
            except PreviouslyUnseenBehaviour:
                pass
            else:
                if dummy_data.status > Status.OVERRUN:
                    dummy_data.freeze()
                    try:
                        return self.__data_cache[dummy_data.buffer]
                    except KeyError:
                        pass
                else:
                    self.__data_cache[buffer] = Overrun
                    return Overrun

        # We didn't find a match in the tree, so we need to run the test
        # function normally. Note that test_function will automatically
        # add this to the tree so we don't need to update the cache.

        result = None

        data = self.new_conjecture_data(
            prefix=max((buffer, dummy_data.buffer), key=len), max_length=max_length
        )
        self.test_function(data)
        result = check_result(data.as_result())
        if extend == 0 or (
            result is not Overrun
            and not isinstance(result, _Overrun)
            and len(result.buffer) <= len(buffer)
        ):
            self.__data_cache[buffer] = result
        return result

    def passing_buffers(self, prefix: bytes = b"") -> FrozenSet[bytes]:
        """Return a collection of bytestrings which cause the test to pass.

        Optionally restrict this by a certain prefix, which is useful for explain mode.
        """
        return frozenset(
            buf
            for buf in self.__data_cache
            if buf.startswith(prefix) and self.__data_cache[buf].status == Status.VALID
        )


class ContainsDiscard(Exception):
    pass<|MERGE_RESOLUTION|>--- conflicted
+++ resolved
@@ -419,11 +419,7 @@
                 }
                 self.stats_per_test_case.append(call_stats)
                 self._cache(data)
-<<<<<<< HEAD
-                if data.invalid_at is not None:
-=======
                 if data.invalid_at is not None:  # pragma: no branch # coverage bug?
->>>>>>> 66d84b50
                     self.misaligned_count += 1
 
         self.debug_data(data)
