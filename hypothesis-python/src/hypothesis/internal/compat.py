# This file is part of Hypothesis, which may be found at
# https://github.com/HypothesisWorks/hypothesis/
#
# Copyright the Hypothesis Authors.
# Individual contributors are listed in AUTHORS.rst and the git log.
#
# This Source Code Form is subject to the terms of the Mozilla Public License,
# v. 2.0. If a copy of the MPL was not distributed with this file, You can
# obtain one at https://mozilla.org/MPL/2.0/.

import codecs
import copy
import dataclasses
import inspect
import platform
import sys
import sysconfig
import typing
from functools import partial
<<<<<<< HEAD
from typing import (
    Any,
    Dict,
    ForwardRef,
    List,
    Optional,
    TypedDict as TypedDict,
    get_args,
)
=======
from typing import Any, ForwardRef, Optional, TypedDict as TypedDict, get_args
>>>>>>> e575bf35

try:
    BaseExceptionGroup = BaseExceptionGroup
    ExceptionGroup = ExceptionGroup  # pragma: no cover
except NameError:
    from exceptiongroup import (
        BaseExceptionGroup as BaseExceptionGroup,
        ExceptionGroup as ExceptionGroup,
    )
if typing.TYPE_CHECKING:  # pragma: no cover
    from typing_extensions import (
        Concatenate as Concatenate,
        NotRequired as NotRequired,
        ParamSpec as ParamSpec,
        TypeAlias as TypeAlias,
        TypedDict as TypedDict,
        override as override,
    )

    from hypothesis.internal.conjecture.engine import ConjectureRunner
else:
    # In order to use NotRequired, we need the version of TypedDict included in Python 3.11+.
    if sys.version_info[:2] >= (3, 11):
        from typing import NotRequired as NotRequired, TypedDict as TypedDict
    else:
        try:
            from typing_extensions import (
                NotRequired as NotRequired,
                TypedDict as TypedDict,
            )
        except ImportError:
            # We can use the old TypedDict from Python 3.8+ at runtime.
            class NotRequired:
                """A runtime placeholder for the NotRequired type, which is not available in Python <3.11."""

                def __class_getitem__(cls, item):
                    return cls

    try:
        from typing import (
            Concatenate as Concatenate,
            ParamSpec as ParamSpec,
            TypeAlias as TypeAlias,
            override as override,
        )
    except ImportError:
        try:
            from typing_extensions import (
                Concatenate as Concatenate,
                ParamSpec as ParamSpec,
                TypeAlias as TypeAlias,
                override as override,
            )
        except ImportError:
            Concatenate, ParamSpec = None, None
            TypeAlias = None
            override = lambda f: f


PYPY = platform.python_implementation() == "PyPy"
GRAALPY = platform.python_implementation() == "GraalVM"
WINDOWS = platform.system() == "Windows"
# First defined in CPython 3.13, defaults to False
FREE_THREADED_CPYTHON = bool(sysconfig.get_config_var("Py_GIL_DISABLED"))


def add_note(exc, note):
    try:
        exc.add_note(note)
    except AttributeError:
        if not hasattr(exc, "__notes__"):
            try:
                exc.__notes__ = []
            except AttributeError:
                return  # give up, might be e.g. a frozen dataclass
        exc.__notes__.append(note)


def escape_unicode_characters(s: str) -> str:
    return codecs.encode(s, "unicode_escape").decode("ascii")


def int_from_bytes(data: typing.Union[bytes, bytearray]) -> int:
    return int.from_bytes(data, "big")


def int_to_bytes(i: int, size: int) -> bytes:
    return i.to_bytes(size, "big")


def int_to_byte(i: int) -> bytes:
    return bytes([i])


def is_typed_named_tuple(cls: type) -> bool:
    """Return True if cls is probably a subtype of `typing.NamedTuple`.

    Unfortunately types created with `class T(NamedTuple):` actually
    subclass `tuple` directly rather than NamedTuple.  This is annoying,
    and means we just have to hope that nobody defines a different tuple
    subclass with similar attributes.
    """
    return (
        issubclass(cls, tuple)
        and hasattr(cls, "_fields")
        and (hasattr(cls, "_field_types") or hasattr(cls, "__annotations__"))
    )


def _hint_and_args(x):
    return (x, *get_args(x))


def get_type_hints(thing: object) -> Dict[str, object]:
    """Like the typing version, but tries harder and never errors.

    Tries harder: if the thing to inspect is a class but typing.get_type_hints
    raises an error or returns no hints, then this function will try calling it
    on the __init__ method. This second step often helps with user-defined
    classes on older versions of Python. The third step we take is trying
    to fetch types from the __signature__ property.
    They override any other ones we found earlier.

    Never errors: instead of raising TypeError for uninspectable objects, or
    NameError for unresolvable forward references, just return an empty dict.
    """
    if isinstance(thing, partial):
        from hypothesis.internal.reflection import get_signature

        bound = set(get_signature(thing.func).parameters).difference(
            get_signature(thing).parameters
        )
        return {k: v for k, v in get_type_hints(thing.func).items() if k not in bound}

<<<<<<< HEAD
    kwargs: Dict[str, Any] = (
        {} if sys.version_info[:2] < (3, 9) else {"include_extras": True}
    )

=======
>>>>>>> e575bf35
    try:
        hints = typing.get_type_hints(thing, include_extras=True)
    except (AttributeError, TypeError, NameError):  # pragma: no cover
        hints = {}

    if inspect.isclass(thing):
        try:
            hints.update(typing.get_type_hints(thing.__init__, include_extras=True))
        except (TypeError, NameError, AttributeError):
            pass

    try:
        if hasattr(thing, "__signature__"):
            # It is possible for the signature and annotations attributes to
            # differ on an object due to renamed arguments.
            from hypothesis.internal.reflection import get_signature
            from hypothesis.strategies._internal.types import is_a_type

            vkinds = (inspect.Parameter.VAR_POSITIONAL, inspect.Parameter.VAR_KEYWORD)
            for p in get_signature(thing).parameters.values():
                if (
                    p.kind not in vkinds
                    and is_a_type(p.annotation)
                    and p.annotation is not p.empty
                ):
                    p_hint = p.annotation

                    # Defer to `get_type_hints` if signature annotation is, or
                    # contains, a forward reference that is otherwise resolved.
                    if any(
                        isinstance(sig_hint, ForwardRef)
                        and not isinstance(hint, ForwardRef)
                        for sig_hint, hint in zip(
                            _hint_and_args(p.annotation),
                            _hint_and_args(hints.get(p.name, Any)),
                        )
                    ):
                        p_hint = hints[p.name]
                    if p.default is None:
                        hints[p.name] = typing.Optional[p_hint]
                    else:
                        hints[p.name] = p_hint
    except (AttributeError, TypeError, NameError):  # pragma: no cover
        pass

    return hints


# Under Python 2, math.floor and math.ceil returned floats, which cannot
# represent large integers - eg `float(2**53) == float(2**53 + 1)`.
# We therefore implement them entirely in (long) integer operations.
# We still use the same trick on Python 3, because Numpy values and other
# custom __floor__ or __ceil__ methods may convert via floats.
# See issue #1667, Numpy issue 9068.
def floor(x: float) -> int:
    y = int(x)
    if y != x and x < 0:
        return y - 1
    return y


def ceil(x: float) -> int:
    y = int(x)
    if y != x and x > 0:
        return y + 1
    return y


def extract_bits(x: int, /, width: Optional[int] = None) -> list[int]:
    assert x >= 0
    result = []
    while x:
        result.append(x & 1)
        x >>= 1
    if width is not None:
        result = (result + [0] * width)[:width]
    result.reverse()
    return result


# int.bit_count was added in python 3.10
try:
    bit_count = int.bit_count
except AttributeError:  # pragma: no cover
    bit_count = lambda self: sum(extract_bits(abs(self)))


def bad_django_TestCase(runner: Optional["ConjectureRunner"]) -> bool:
    if runner is None or "django.test" not in sys.modules:
        return False
    else:  # pragma: no cover
        if not isinstance(runner, sys.modules["django.test"].TransactionTestCase):
            return False

        from hypothesis.extra.django._impl import HypothesisTestCase

        return not isinstance(runner, HypothesisTestCase)


# see issue #3812
if sys.version_info[:2] < (3, 12):

    def dataclass_asdict(obj, *, dict_factory=dict):
        """
        A vendored variant of dataclasses.asdict. Includes the bugfix for
        defaultdicts (cpython/32056) for all versions. See also issues/3812.

        This should be removed whenever we drop support for 3.11. We can use the
        standard dataclasses.asdict after that point.
        """
        if not dataclasses._is_dataclass_instance(obj):  # pragma: no cover
            raise TypeError("asdict() should be called on dataclass instances")
        return _asdict_inner(obj, dict_factory)

else:  # pragma: no cover
    dataclass_asdict = dataclasses.asdict


def _asdict_inner(obj, dict_factory):
    if dataclasses._is_dataclass_instance(obj):
        return dict_factory(
            (f.name, _asdict_inner(getattr(obj, f.name), dict_factory))
            for f in dataclasses.fields(obj)
        )
    elif isinstance(obj, tuple) and hasattr(obj, "_fields"):
        return type(obj)(*[_asdict_inner(v, dict_factory) for v in obj])
    elif isinstance(obj, (list, tuple)):
        return type(obj)(_asdict_inner(v, dict_factory) for v in obj)
    elif isinstance(obj, dict):
        if hasattr(type(obj), "default_factory"):
            result = type(obj)(obj.default_factory)
            for k, v in obj.items():
                result[_asdict_inner(k, dict_factory)] = _asdict_inner(v, dict_factory)
            return result
        return type(obj)(
            (_asdict_inner(k, dict_factory), _asdict_inner(v, dict_factory))
            for k, v in obj.items()
        )
    else:
        return copy.deepcopy(obj)<|MERGE_RESOLUTION|>--- conflicted
+++ resolved
@@ -17,7 +17,6 @@
 import sysconfig
 import typing
 from functools import partial
-<<<<<<< HEAD
 from typing import (
     Any,
     Dict,
@@ -27,9 +26,6 @@
     TypedDict as TypedDict,
     get_args,
 )
-=======
-from typing import Any, ForwardRef, Optional, TypedDict as TypedDict, get_args
->>>>>>> e575bf35
 
 try:
     BaseExceptionGroup = BaseExceptionGroup
@@ -164,13 +160,10 @@
         )
         return {k: v for k, v in get_type_hints(thing.func).items() if k not in bound}
 
-<<<<<<< HEAD
     kwargs: Dict[str, Any] = (
         {} if sys.version_info[:2] < (3, 9) else {"include_extras": True}
     )
 
-=======
->>>>>>> e575bf35
     try:
         hints = typing.get_type_hints(thing, include_extras=True)
     except (AttributeError, TypeError, NameError):  # pragma: no cover
