--- conflicted
+++ resolved
@@ -159,25 +159,16 @@
         )
 
 
-<<<<<<< HEAD
-def get_patch_for(func, failing_examples, *, strip_via=()):
-    # Skip this if we're unable to find the location of this function.
-    try:
-        module = sys.modules[func.__module__]
-        file_path = Path(module.__file__)
-=======
 def get_patch_for(
     func: Any,
     examples: Sequence[tuple[str, str]],
     *,
     strip_via: tuple[str, ...] = (),
 ) -> Optional[tuple[str, str, str]]:
-    # Skip this if we're unable to find the location or source of this function.
+    # Skip this if we're unable to find the location of this function.
     try:
         module = sys.modules[func.__module__]
-        fname = Path(module.__file__).relative_to(Path.cwd())  # type: ignore
-        before = inspect.getsource(func)
->>>>>>> ea3e01d4
+        file_path = Path(module.__file__)  # type: ignore
     except Exception:
         return None
 
@@ -187,7 +178,7 @@
         else file_path
     )
     patch = _get_patch_for(
-        func, failing_examples, strip_via=strip_via, namespace=module.__dict__
+        func, examples, strip_via=strip_via, namespace=module.__dict__
     )
     if patch is None:
         return None
@@ -198,7 +189,13 @@
 
 # split out for easier testing of patches in hypofuzz, where the function to
 # apply the patch to may not be loaded in sys.modules.
-def _get_patch_for(func, failing_examples, *, strip_via=(), namespace):
+def _get_patch_for(
+    func: Any,
+    examples: Sequence[tuple[str, str]],
+    *,
+    strip_via: tuple[str, ...] = (),
+    namespace: dict[str, Any],
+) -> Optional[tuple[str, str]]:
     try:
         before = inspect.getsource(func)
     except Exception:  # pragma: no cover
@@ -288,20 +285,12 @@
 
 
 def make_patch(
-<<<<<<< HEAD
-    triples,
-    *,
-    msg="Hypothesis: add explicit examples",
-    when=None,
-    author=f"Hypothesis {__version__} <no-reply@hypothesis.works>",
-):
-=======
     triples: Sequence[tuple[str, str, str]],
     *,
     msg: str = "Hypothesis: add explicit examples",
     when: Optional[datetime] = None,
+    author: str = f"Hypothesis {__version__} <no-reply@hypothesis.works>",
 ) -> str:
->>>>>>> ea3e01d4
     """Create a patch for (fname, before, after) triples."""
     assert triples, "attempted to create empty patch"
     when = when or datetime.now(tz=timezone.utc)
